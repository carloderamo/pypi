--- conflicted
+++ resolved
@@ -6,7 +6,7 @@
 
 
 class MujocoGlfwViewer:
-    def __init__(self, model, dt, width=1920, height=1080, start_paused=False):
+    def __init__(self, model, dt, width=1920, height=1080):
         self.button_left = False
         self.button_right = False
         self.button_middle = False
@@ -20,7 +20,6 @@
 
         self._loop_count = 0
         self._time_per_render = 1 / 60.
-        self._paused = start_paused
 
         self._window = glfw.create_window(width=width, height=height, title="MuJoCo", monitor=None, share=None)
         glfw.make_context_current(self._window)
@@ -37,12 +36,6 @@
 
         self._scene = mujoco.MjvScene(model, 1000)
         self._scene_option = mujoco.MjvOption()
-
-        self._scene_option.flags[mujoco.mjtVisFlag.mjVIS_CONTACTFORCE] = 1
-        # self._scene_option.flags[mujoco.mjtVisFlag.mjVIS_INERTIA] = 1
-        # self._scene_option.flags[mujoco.mjtVisFlag.mjVIS_COM] = 1
-        # self._scene_option.flags[mujoco.mjtVisFlag.mjVIS_CONSTRAINT] = 1
-        # self._scene_option.flags[mujoco.mjtVisFlag.mjVIS_TRANSPARENT] = 1
 
         self._camera = mujoco.MjvCamera()
         mujoco.mjv_defaultFreeCamera(model, self._camera)
@@ -82,12 +75,7 @@
         mujoco.mjv_moveCamera(self._model, action, dx/width, dy/height, self._scene, self._camera)
 
     def keyboard(self, window, key, scancode, act, mods):
-        if act != glfw.RELEASE:
-            return
-
-        if key == glfw.KEY_SPACE:
-            print("Paused")
-            self._paused = not self._paused
+        ...
 
     def scroll(self, window, x_offset, y_offset):
         mujoco.mjv_moveCamera(self._model, mujoco.mjtMouse.mjMOUSE_ZOOM, 0, 0.05 * y_offset, self._scene, self._camera)
@@ -118,14 +106,6 @@
                 mujoco.mjr_readPixels(self.rgb_buffer, None, self._viewport, self._context)
                 return self.rgb_buffer
             """
-<<<<<<< HEAD
-
-        if self._paused:
-            while self._paused:
-                render_inner_loop(self)
-
-=======
->>>>>>> f11e2b4d
         self._loop_count += self.dt / self._time_per_render
         while self._loop_count > 0:
             render_inner_loop(self)
